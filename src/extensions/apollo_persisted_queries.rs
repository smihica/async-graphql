--- conflicted
+++ resolved
@@ -100,10 +100,7 @@
                 }
             } else {
                 let sha256_hash = format!("{:x}", Sha256::digest(request.query.as_bytes()));
-<<<<<<< HEAD
-=======
 
->>>>>>> b88adc7c
                 if persisted_query.sha256_hash != sha256_hash {
                     Err(ServerError::new("provided sha does not match query"))
                 } else {
