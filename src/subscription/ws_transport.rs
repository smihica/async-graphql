--- conflicted
+++ resolved
@@ -84,15 +84,10 @@
                 "start" => {
                     if let (Some(id), Some(payload)) = (msg.id, msg.payload) {
                         if let Ok(request) = serde_json::from_value::<GQLRequest>(payload) {
-<<<<<<< HEAD
-                            let variables =
-                                Variables::parse_from_json(request.variables.unwrap_or_default());
-=======
                             let variables = request
                                 .variables
                                 .map(Variables::parse_from_json)
                                 .unwrap_or_default();
->>>>>>> 9ce0554e
                             match schema
                                 .create_subscription_stream(
                                     &request.query,
